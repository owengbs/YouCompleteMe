#!/usr/bin/env python
#
# Copyright (C) 2011, 2012  Strahinja Val Markovic  <val@markovic.io>
#
# This file is part of YouCompleteMe.
#
# YouCompleteMe is free software: you can redistribute it and/or modify
# it under the terms of the GNU General Public License as published by
# the Free Software Foundation, either version 3 of the License, or
# (at your option) any later version.
#
# YouCompleteMe is distributed in the hope that it will be useful,
# but WITHOUT ANY WARRANTY; without even the implied warranty of
# MERCHANTABILITY or FITNESS FOR A PARTICULAR PURPOSE.  See the
# GNU General Public License for more details.
#
# You should have received a copy of the GNU General Public License
# along with YouCompleteMe.  If not, see <http://www.gnu.org/licenses/>.

import imp
import os
import sys
import vimsupport
import vim
import ycm_utils as utils

try:
  import ycm_core
except ImportError as e:
  vimsupport.PostVimMessage(
    'Error importing ycm_core. Are you sure you have placed a version 3.2+ '
    'libclang.[so|dll|dylib] in folder "{0}"? See the Installation Guide in '
    'the docs. Full error: {1}'.format(
      os.path.dirname( os.path.abspath( __file__ ) ), str( e ) ) )

<<<<<<< HEAD
from completers.all.identifier_completer import IdentifierCompleter
=======

>>>>>>> 19622821
from completers.all.omni_completer import OmniCompleter
from completers.general.general_completer_store import GeneralCompleterStore


FILETYPE_SPECIFIC_COMPLETION_TO_DISABLE = vim.eval(
  'g:ycm_filetype_specific_completion_to_disable' )


class YouCompleteMe( object ):
  def __init__( self ):
    self.gencomp = GeneralCompleterStore()
    self.omnicomp = OmniCompleter()
    self.filetype_completers = {}


  def GetGeneralCompleter( self ):
    return self.gencomp


  def GetOmniCompleter( self ):
    return self.omnicomp


  def GetFiletypeCompleter( self ):
    filetypes = vimsupport.CurrentFiletypes()

    completers = [self.GetFiletypeCompleterForFiletype( filetype )
        for filetype in filetypes ]

    if not completers:
      return None

    # Try to find a native completer first
    for completer in completers:
      if completer and completer is not self.omnicomp:
        return completer

    # Return the omni completer for the first filetype
    return completers[0]


  def GetFiletypeCompleterForFiletype( self, filetype ):
    try:
      return self.filetype_completers[ filetype ]
    except KeyError:
      pass

    module_path = _PathToFiletypeCompleterPluginLoader( filetype )

    completer = None
    supported_filetypes = [ filetype ]
    if os.path.exists( module_path ):

      sys.path.insert( 0, os.path.dirname( module_path ) )
      module = imp.load_source( filetype, module_path )
      del sys.path[ 0 ]

      completer = module.GetCompleter()
      if completer:
        supported_filetypes.extend( completer.SupportedFiletypes() )
    else:
      completer = self.omnicomp

    for supported_filetype in supported_filetypes:
      self.filetype_completers[ supported_filetype ] = completer
    return completer


  def ShouldUseGeneralCompleter( self, start_column ):
    return self.gencomp.ShouldUseNow( start_column )


  def ShouldUseFiletypeCompleter( self, start_column ):
    if self.FiletypeCompletionUsable():
      return self.GetFiletypeCompleter().ShouldUseNow(
        start_column )
    return False


  def NativeFiletypeCompletionAvailable( self ):
    completer = self.GetFiletypeCompleter()
    return bool( completer ) and completer is not self.omnicomp


  def FiletypeCompletionAvailable( self ):
    return bool( self.GetFiletypeCompleter() )


  def NativeFiletypeCompletionUsable( self ):
    return ( _CurrentFiletypeCompletionEnabled() and
             self.NativeFiletypeCompletionAvailable() )


  def FiletypeCompletionUsable( self ):
    return ( _CurrentFiletypeCompletionEnabled() and
             self.FiletypeCompletionAvailable() )


  def OnFileReadyToParse( self ):
    self.gencomp.OnFileReadyToParse()

    if self.FiletypeCompletionUsable():
      self.GetFiletypeCompleter().OnFileReadyToParse()


  def OnBufferDelete( self, deleted_buffer_file ):
    self.gencomp.OnBufferDelete( deleted_buffer_file )

    if self.FiletypeCompletionUsable():
      self.GetFiletypeCompleter().OnBufferDelete( deleted_buffer_file )


  def OnInsertLeave( self ):
    self.gencomp.OnInsertLeave()

    if self.FiletypeCompletionUsable():
      self.GetFiletypeCompleter().OnInsertLeave()


  def DiagnosticsForCurrentFileReady( self ):
    if self.FiletypeCompletionUsable():
      return self.GetFiletypeCompleter().DiagnosticsForCurrentFileReady()
    return False


  def GetDiagnosticsForCurrentFile( self ):
    if self.FiletypeCompletionUsable():
      return self.GetFiletypeCompleter().GetDiagnosticsForCurrentFile()
    return []


  def ShowDetailedDiagnostic( self ):
    if self.FiletypeCompletionUsable():
      return self.GetFiletypeCompleter().ShowDetailedDiagnostic()


  def GettingCompletions( self ):
    if self.FiletypeCompletionUsable():
      return self.GetFiletypeCompleter().GettingCompletions()
    return False


  def OnCurrentIdentifierFinished( self ):
    self.gencomp.OnCurrentIdentifierFinished()

    if self.FiletypeCompletionUsable():
      self.GetFiletypeCompleter().OnCurrentIdentifierFinished()


  def DebugInfo( self ):
    completers = set( self.filetype_completers.values() )
    completers.add( self.gencomp )
    output = []
    for completer in completers:
      if not completer:
        continue
      debug = completer.DebugInfo()
      if debug:
        output.append( debug )

    has_clang_support = ycm_core.HasClangSupport()
    output.append( 'Has Clang support compiled in: {0}'.format(
      has_clang_support ) )

    if has_clang_support:
      output.append( ycm_core.ClangVersion() )

    return '\n'.join( output )


def _CurrentFiletypeCompletionEnabled():
  filetypes = vimsupport.CurrentFiletypes()
  return not all([ x in FILETYPE_SPECIFIC_COMPLETION_TO_DISABLE
                   for x in filetypes ])


def _PathToCompletersFolder():
  dir_of_current_script = os.path.dirname( os.path.abspath( __file__ ) )
  return os.path.join( dir_of_current_script, 'completers' )


def _PathToFiletypeCompleterPluginLoader( filetype ):
  return os.path.join( _PathToCompletersFolder(), filetype, 'hook.py' )


def CompletionStartColumn():
  """Returns the 0-based index where the completion string should start. So if
  the user enters:
    foo.bar^
  with the cursor being at the location of the caret, then the starting column
  would be the index of the letter 'b'.
  """

  line = vim.current.line
  start_column = vimsupport.CurrentColumn()

  while start_column > 0 and utils.IsIdentifierChar( line[ start_column - 1 ] ):
    start_column -= 1
  return start_column


def CurrentIdentifierFinished():
  current_column = vimsupport.CurrentColumn()
  previous_char_index = current_column - 1
  if previous_char_index < 0:
    return True
  line = vim.current.line
  try:
    previous_char = line[ previous_char_index ]
  except IndexError:
    return False

  if utils.IsIdentifierChar( previous_char ):
    return False

  if ( not utils.IsIdentifierChar( previous_char ) and
       previous_char_index > 0 and
       utils.IsIdentifierChar( line[ previous_char_index - 1 ] ) ):
    return True
  else:
    return line[ : current_column ].isspace()


COMPATIBLE_WITH_CORE_VERSION = 3

def CompatibleWithYcmCore():
  try:
    current_core_version = ycm_core.YcmCoreVersion()
  except AttributeError:
    return False

  return current_core_version == COMPATIBLE_WITH_CORE_VERSION
<|MERGE_RESOLUTION|>--- conflicted
+++ resolved
@@ -33,14 +33,9 @@
     'the docs. Full error: {1}'.format(
       os.path.dirname( os.path.abspath( __file__ ) ), str( e ) ) )
 
-<<<<<<< HEAD
-from completers.all.identifier_completer import IdentifierCompleter
-=======
-
->>>>>>> 19622821
+
 from completers.all.omni_completer import OmniCompleter
 from completers.general.general_completer_store import GeneralCompleterStore
-
 
 FILETYPE_SPECIFIC_COMPLETION_TO_DISABLE = vim.eval(
   'g:ycm_filetype_specific_completion_to_disable' )
