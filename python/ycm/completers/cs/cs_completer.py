--- conflicted
+++ resolved
@@ -112,39 +112,7 @@
         vimsupport.PostVimMessage( 'OmniSharp not started' )
         return
       else:
-<<<<<<< HEAD
-        choice = vimsupport.PresentDialog(
-                "Which solutionfile should be loaded?",
-                [ str(i) + " " + s for i, s in enumerate( solutionfiles ) ] )
-        if choice == -1:
-          vimsupport.PostVimMessage( 'OmniSharp not started' )
-          return
-        else:
-          solutionfile = solutionfiles[ choice ]
-
-      omnisharp = os.path.join( os.path.abspath( os.path.dirname( __file__ ) ),
-              'OmniSharpServer/OmniSharp/bin/Debug/OmniSharp.exe' )
-      solutionfile = os.path.join ( folder, solutionfile )
-      # command has to be provided as one string for some reason
-      command = [ omnisharp + ' -p ' + str( self.OmniSharpPort )
-              + ' -s ' + solutionfile ]
-
-      stderrLogFormat = vimsupport.GetVariableValue( "g:ycm_csharp_server_stderr_logfile_format" )
-      if stderrLogFormat:
-        filename_stderr = os.path.expanduser( stderrLogFormat.format( port=self.OmniSharpPort ) )
-      else:
-        filename_stderr = os.devnull
-
-      stdoutLogFormat = vimsupport.GetVariableValue( "g:ycm_csharp_server_stdout_logfile_format" )
-      if stdoutLogFormat:
-        filename_stdout = os.path.expanduser( stdoutLogFormat.format( port=self.OmniSharpPort ) )
-      else:
-        filename_stdout = os.devnull
-
-      with open( filename_stderr, "w" ) as fstderr:
-        with open( filename_stdout, "w" ) as fstdout:
-          subprocess.Popen( command, stdout=fstdout, stderr=fstderr, shell=True )
-=======
+#>>>MERGED
         solutionfile = solutionfiles[ choice ]
 
     omnisharp = os.path.join(
@@ -163,12 +131,23 @@
     command = [ omnisharp + ' -p ' + str( self._omnisharp_port ) + ' -s ' +
                 solutionfile ]
 
-    with open( os.devnull, 'w' ) as fnull:
-      subprocess.Popen( command, stdout = fnull, stderr = fnull, shell=True )
+    stderrLogFormat = vimsupport.GetVariableValue( "g:ycm_csharp_server_stderr_logfile_format" )
+    if stderrLogFormat:
+      filename_stderr = os.path.expanduser( stderrLogFormat.format( port=self._omnisharp_port ) )
+    else:
+      filename_stderr = os.devnull
+
+    stdoutLogFormat = vimsupport.GetVariableValue( "g:ycm_csharp_server_stdout_logfile_format" )
+    if stdoutLogFormat:
+      filename_stdout = os.path.expanduser( stdoutLogFormat.format( port=self._omnisharp_port ) )
+    else:
+      filename_stdout = os.devnull
+
+    with open( filename_stderr, "w" ) as fstderr:
+      with open( filename_stdout, "w" ) as fstdout:
+        subprocess.Popen( command, stdout=fstdout, stderr=fstderr, shell=True )
 
     vimsupport.PostVimMessage( 'Starting OmniSharp server')
-
->>>>>>> 6f328ea4
 
   def _StopServer( self ):
     """ Stop the OmniSharp server """
